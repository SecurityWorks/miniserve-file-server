use actix_web::body::Body;
use actix_web::dev::ServiceResponse;
use actix_web::http::StatusCode;
use actix_web::web::Query;
use actix_web::{HttpRequest, HttpResponse, Result};
use bytesize::ByteSize;
use percent_encoding::{percent_decode_str, utf8_percent_encode};
use qrcodegen::{QrCode, QrCodeEcc};
use serde::Deserialize;
use std::io;
use std::path::{Component, Path, PathBuf};
use std::time::SystemTime;
use strum_macros::{Display, EnumString};

use crate::archive::CompressionMethod;
use crate::errors::{self, ContextualError};
use crate::renderer;
use percent_encode_sets::PATH_SEGMENT;

/// "percent-encode sets" as defined by WHATWG specs:
/// https://url.spec.whatwg.org/#percent-encoded-bytes
mod percent_encode_sets {
    use percent_encoding::{AsciiSet, CONTROLS};
    const BASE: &AsciiSet = &CONTROLS.add(b'%');
    pub const QUERY: &AsciiSet = &BASE.add(b' ').add(b'"').add(b'#').add(b'<').add(b'>');
    pub const PATH: &AsciiSet = &QUERY.add(b'?').add(b'`').add(b'{').add(b'}');
    pub const PATH_SEGMENT: &AsciiSet = &PATH.add(b'/');
}

/// Query parameters
#[derive(Deserialize)]
pub struct QueryParameters {
    pub path: Option<PathBuf>,
    pub sort: Option<SortingMethod>,
    pub order: Option<SortingOrder>,
    qrcode: Option<String>,
    download: Option<CompressionMethod>,
}

/// Available sorting methods
#[derive(Deserialize, Clone, EnumString, Display, Copy)]
#[serde(rename_all = "snake_case")]
#[strum(serialize_all = "snake_case")]
pub enum SortingMethod {
    /// Sort by name
    Name,

    /// Sort by size
    Size,

    /// Sort by last modification date (natural sort: follows alphanumerical order)
    Date,
}

/// Available sorting orders
#[derive(Deserialize, Clone, EnumString, Display, Copy)]
pub enum SortingOrder {
    /// Ascending order
    #[serde(alias = "asc")]
    #[strum(serialize = "asc")]
    Ascending,

    /// Descending order
    #[serde(alias = "desc")]
    #[strum(serialize = "desc")]
    Descending,
}

#[derive(PartialEq)]
/// Possible entry types
pub enum EntryType {
    /// Entry is a directory
    Directory,

    /// Entry is a file
    File,
}

/// Entry
pub struct Entry {
    /// Name of the entry
    pub name: String,

    /// Type of the entry
    pub entry_type: EntryType,

    /// Entry is symlink. Not mutually exclusive with entry_type
    pub is_symlink: bool,

    /// URL of the entry
    pub link: String,

    /// Size in byte of the entry. Only available for EntryType::File
    pub size: Option<bytesize::ByteSize>,

    /// Last modification date
    pub last_modification_date: Option<SystemTime>,
}

impl Entry {
    fn new(
        name: String,
        entry_type: EntryType,
        is_symlink: bool,
        link: String,
        size: Option<bytesize::ByteSize>,
        last_modification_date: Option<SystemTime>,
    ) -> Self {
        Entry {
            name,
            entry_type,
            is_symlink,
            link,
            size,
            last_modification_date,
        }
    }

    /// Returns wether the entry is a directory
    pub fn is_dir(&self) -> bool {
        self.entry_type == EntryType::Directory
    }

    /// Returns wether the entry is a file
    pub fn is_file(&self) -> bool {
        self.entry_type == EntryType::File
    }
}

/// One entry in the path to the listed directory
pub struct Breadcrumb {
    /// Name of directory
    pub name: String,

    /// Link to get to directory, relative to listed directory
    pub link: String,
}

impl Breadcrumb {
    fn new(name: String, link: String) -> Self {
        Breadcrumb { name, link }
    }
}

pub async fn file_handler(req: HttpRequest) -> Result<actix_files::NamedFile> {
    let path = &req.app_data::<crate::MiniserveConfig>().unwrap().path;
    actix_files::NamedFile::open(path).map_err(Into::into)
}

/// List a directory and renders a HTML file accordingly
/// Adapted from https://docs.rs/actix-web/0.7.13/src/actix_web/fs.rs.html#564
#[allow(clippy::too_many_arguments)]
pub fn directory_listing(
    dir: &actix_files::Directory,
    req: &HttpRequest,
    skip_symlinks: bool,
    show_hidden: bool,
    file_upload: bool,
    random_route: Option<String>,
    favicon_route: String,
    css_route: String,
    default_color_scheme: &str,
    default_color_scheme_dark: &str,
    show_qrcode: bool,
    upload_route: String,
    tar_enabled: bool,
    tar_gz_enabled: bool,
    zip_enabled: bool,
    dirs_first: bool,
    hide_version_footer: bool,
    title: Option<String>,
) -> Result<ServiceResponse, io::Error> {
    use actix_web::dev::BodyEncoding;
    let serve_path = req.path();

    // In case the current path is a directory, we want to make sure that the current URL ends
    // on a slash ("/").
    if !serve_path.ends_with('/') {
        let query = match req.query_string() {
            "" => String::new(),
            _ => format!("?{}", req.query_string()),
        };
        return Ok(ServiceResponse::new(
            req.clone(),
            HttpResponse::MovedPermanently()
                .header("Location", format!("{}/{}", serve_path, query))
                .body("301"),
        ));
    }

    let base = Path::new(serve_path);
    let random_route_abs = format!("/{}", random_route.clone().unwrap_or_default());
    let is_root = base.parent().is_none() || Path::new(&req.path()) == Path::new(&random_route_abs);

    let encoded_dir = match base.strip_prefix(random_route_abs) {
        Ok(c_d) => Path::new("/").join(c_d),
        Err(_) => base.to_path_buf(),
    }
    .display()
    .to_string();

    let breadcrumbs = {
        let title = title.unwrap_or_else(|| req.connection_info().host().into());

        let decoded = percent_decode_str(&encoded_dir).decode_utf8_lossy();

        let mut res: Vec<Breadcrumb> = Vec::new();
        let mut link_accumulator =
            format!("/{}", random_route.map(|r| r + "/").unwrap_or_default());

        let mut components = Path::new(&*decoded).components().peekable();

        while let Some(c) = components.next() {
            let name;

            match c {
                Component::RootDir => {
                    name = title.clone();
                }
                Component::Normal(s) => {
                    name = s.to_string_lossy().to_string();
                    link_accumulator
                        .push_str(&(utf8_percent_encode(&name, PATH_SEGMENT).to_string() + "/"));
                }
                _ => name = "".to_string(),
            };

            res.push(Breadcrumb::new(
                name,
                if components.peek().is_some() {
                    link_accumulator.clone()
                } else {
                    ".".to_string()
                },
            ));
        }
        res
    };

    let query_params = extract_query_parameters(req);

    // If the `qrcode` parameter is included in the url, then should respond to the QR code
    if let Some(url) = query_params.qrcode {
        let res = match QrCode::encode_text(&url, QrCodeEcc::Medium) {
            Ok(qr) => HttpResponse::Ok()
                .header("Content-Type", "image/svg+xml")
                .body(qr.to_svg_string(2)),
            Err(err) => {
                log::error!("URL is too long: {:?}", err);
                HttpResponse::UriTooLong().body(Body::Empty)
            }
        };
        return Ok(ServiceResponse::new(req.clone(), res));
    }

    let mut entries: Vec<Entry> = Vec::new();

    for entry in dir.path.read_dir()? {
        if dir.is_visible(&entry) || show_hidden {
            let entry = entry?;
            // show file url as relative to static path
            let file_name = entry.file_name().to_string_lossy().to_string();
<<<<<<< HEAD
            let (is_symlink, metadata) = match entry.metadata() {
                Ok(metadata) if metadata.file_type().is_symlink() => {
                    // for symlinks, get the metadata of the original file
                    (true, std::fs::metadata(entry.path()))
                }
                res => (false, res),
            };
=======
            let file_url = base
                .join(&utf8_percent_encode(&file_name, PATH_SEGMENT).to_string())
                .to_string_lossy()
                .to_string();
>>>>>>> 755983d3

            // if file is a directory, add '/' to the end of the name
            if let Ok(metadata) = metadata {
                if skip_symlinks && is_symlink {
                    continue;
                }
                let last_modification_date = match metadata.modified() {
                    Ok(date) => Some(date),
                    Err(_) => None,
                };

                if metadata.is_dir() {
                    entries.push(Entry::new(
                        file_name,
                        EntryType::Directory,
                        is_symlink,
                        file_url,
                        None,
                        last_modification_date,
                    ));
                } else if metadata.is_file() {
                    entries.push(Entry::new(
                        file_name,
                        EntryType::File,
                        is_symlink,
                        file_url,
                        Some(ByteSize::b(metadata.len())),
                        last_modification_date,
                    ));
                }
            } else {
                continue;
            }
        }
    }

    match query_params.sort.unwrap_or(SortingMethod::Name) {
        SortingMethod::Name => entries.sort_by(|e1, e2| {
            alphanumeric_sort::compare_str(e1.name.to_lowercase(), e2.name.to_lowercase())
        }),
        SortingMethod::Size => entries.sort_by(|e1, e2| {
            // If we can't get the size of the entry (directory for instance)
            // let's consider it's 0b
            e2.size
                .unwrap_or_else(|| ByteSize::b(0))
                .cmp(&e1.size.unwrap_or_else(|| ByteSize::b(0)))
        }),
        SortingMethod::Date => entries.sort_by(|e1, e2| {
            // If, for some reason, we can't get the last modification date of an entry
            // let's consider it was modified on UNIX_EPOCH (01/01/19270 00:00:00)
            e2.last_modification_date
                .unwrap_or(SystemTime::UNIX_EPOCH)
                .cmp(&e1.last_modification_date.unwrap_or(SystemTime::UNIX_EPOCH))
        }),
    };

    if let Some(SortingOrder::Descending) = query_params.order {
        entries.reverse()
    }

    // List directories first
    if dirs_first {
        entries.sort_by_key(|e| !e.is_dir());
    }

    if let Some(compression_method) = query_params.download {
        if !compression_method.is_enabled(tar_enabled, tar_gz_enabled, zip_enabled) {
            return Ok(ServiceResponse::new(
                req.clone(),
                HttpResponse::Forbidden()
                    .content_type("text/html; charset=utf-8")
                    .body(
                        renderer::render_error(
                            "Archive creation is disabled.",
                            StatusCode::FORBIDDEN,
                            "/",
                            None,
                            None,
                            false,
                            false,
                            &favicon_route,
                            &css_route,
                            default_color_scheme,
                            default_color_scheme_dark,
                            hide_version_footer,
                        )
                        .into_string(),
                    ),
            ));
        }
        log::info!(
            "Creating an archive ({extension}) of {path}...",
            extension = compression_method.extension(),
            path = &dir.path.display().to_string()
        );

        let file_name = format!(
            "{}.{}",
            dir.path.file_name().unwrap().to_str().unwrap(),
            compression_method.extension()
        );

        // We will create the archive in a separate thread, and stream the content using a pipe.
        // The pipe is made of a futures channel, and an adapter to implement the `Write` trait.
        // Include 10 messages of buffer for erratic connection speeds.
        let (tx, rx) = futures::channel::mpsc::channel::<Result<actix_web::web::Bytes, ()>>(10);
        let pipe = crate::pipe::Pipe::new(tx);

        // Start the actual archive creation in a separate thread.
        let dir = dir.path.to_path_buf();
        std::thread::spawn(move || {
            if let Err(err) = compression_method.create_archive(dir, skip_symlinks, pipe) {
                log::error!("Error during archive creation: {:?}", err);
            }
        });

        Ok(ServiceResponse::new(
            req.clone(),
            HttpResponse::Ok()
                .content_type(compression_method.content_type())
                .encoding(compression_method.content_encoding())
                .header("Content-Transfer-Encoding", "binary")
                .header(
                    "Content-Disposition",
                    format!("attachment; filename={:?}", file_name),
                )
                .body(actix_web::body::BodyStream::new(rx)),
        ))
    } else {
        Ok(ServiceResponse::new(
            req.clone(),
            HttpResponse::Ok()
                .content_type("text/html; charset=utf-8")
                .body(
                    renderer::page(
                        entries,
                        is_root,
                        query_params.sort,
                        query_params.order,
                        show_qrcode,
                        file_upload,
                        &upload_route,
                        &favicon_route,
                        &css_route,
                        default_color_scheme,
                        default_color_scheme_dark,
                        &encoded_dir,
                        breadcrumbs,
                        tar_enabled,
                        tar_gz_enabled,
                        zip_enabled,
                        hide_version_footer,
                    )
                    .into_string(),
                ),
        ))
    }
}

pub fn extract_query_parameters(req: &HttpRequest) -> QueryParameters {
    match Query::<QueryParameters>::from_query(req.query_string()) {
        Ok(query) => QueryParameters {
            sort: query.sort,
            order: query.order,
            download: query.download,
            qrcode: query.qrcode.to_owned(),
            path: query.path.clone(),
        },
        Err(e) => {
            let err = ContextualError::ParseError("query parameters".to_string(), e.to_string());
            errors::log_error_chain(err.to_string());
            QueryParameters {
                sort: None,
                order: None,
                download: None,
                qrcode: None,
                path: None,
            }
        }
    }
}<|MERGE_RESOLUTION|>--- conflicted
+++ resolved
@@ -260,7 +260,6 @@
             let entry = entry?;
             // show file url as relative to static path
             let file_name = entry.file_name().to_string_lossy().to_string();
-<<<<<<< HEAD
             let (is_symlink, metadata) = match entry.metadata() {
                 Ok(metadata) if metadata.file_type().is_symlink() => {
                     // for symlinks, get the metadata of the original file
@@ -268,12 +267,10 @@
                 }
                 res => (false, res),
             };
-=======
             let file_url = base
                 .join(&utf8_percent_encode(&file_name, PATH_SEGMENT).to_string())
                 .to_string_lossy()
                 .to_string();
->>>>>>> 755983d3
 
             // if file is a directory, add '/' to the end of the name
             if let Ok(metadata) = metadata {
