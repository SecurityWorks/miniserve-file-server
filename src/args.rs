use std::net::{IpAddr, Ipv4Addr, Ipv6Addr};
use std::path::PathBuf;
use structopt::StructOpt;

use crate::auth;
use crate::themes;

/// Possible characters for random routes
const ROUTE_ALPHABET: [char; 16] = [
    '1', '2', '3', '4', '5', '6', '7', '8', '9', '0', 'a', 'b', 'c', 'd', 'e', 'f',
];

#[derive(StructOpt, Debug)]
#[structopt(
    name = "miniserve",
    raw(global_settings = "&[structopt::clap::AppSettings::ColoredHelp]")
)]
struct CLIArgs {
    /// Be verbose, includes emitting access logs
    #[structopt(short = "v", long = "verbose")]
    verbose: bool,

    /// Which path to serve
    #[structopt(name = "PATH", parse(from_os_str))]
    path: Option<PathBuf>,

    /// Port to use
    #[structopt(short = "p", long = "port", default_value = "8080")]
    port: u16,

    /// Interface to listen on
    #[structopt(
        short = "i",
        long = "if",
        parse(try_from_str = "parse_interface"),
        raw(number_of_values = "1")
    )]
    interfaces: Vec<IpAddr>,

    /// Set authentication (username:password)
    #[structopt(short = "a", long = "auth", parse(try_from_str = "parse_auth"))]
    auth: Option<(String, String)>,

    /// Generate a random 6-hexdigit route
    #[structopt(long = "random-route")]
    random_route: bool,

    /// Do not follow symbolic links
    #[structopt(short = "P", long = "no-symlinks")]
    no_symlinks: bool,

<<<<<<< HEAD
    /// Default color scheme
    #[structopt(
        short = "c",
        long = "color-scheme",
        default_value = "Squirrel",
        raw(
            possible_values = "&themes::ColorScheme::variants()",
            case_insensitive = "true",
        )
    )]
    color_scheme: themes::ColorScheme,
=======
    /// Enable file uploading
    #[structopt(short = "u", long = "upload-files")]
    file_upload: bool,

    /// Enable overriding existing files during file upload
    #[structopt(short = "o", long = "overwrite-files")]
    overwrite_files: bool,
>>>>>>> 46c29142
}

/// Checks wether an interface is valid, i.e. it can be parsed into an IP address
fn parse_interface(src: &str) -> Result<IpAddr, std::net::AddrParseError> {
    src.parse::<IpAddr>()
}

/// Checks wether the auth string is valid, i.e. it follows the syntax username:password
fn parse_auth(src: &str) -> Result<(String, String), String> {
    match src.find(':') {
        Some(_) => {
            let split = src.split(':').collect::<Vec<_>>();
            Ok((split[0].to_owned(), split[1].to_owned()))
        }
        None => Err("Correct format is username:password".to_owned()),
    }
}

/// Parses the command line arguments
pub fn parse_args() -> crate::MiniserveConfig {
    let args = CLIArgs::from_args();

    let interfaces = if !args.interfaces.is_empty() {
        args.interfaces
    } else {
        vec![
            IpAddr::V6(Ipv6Addr::new(0, 0, 0, 0, 0, 0, 0, 0)),
            IpAddr::V4(Ipv4Addr::new(0, 0, 0, 0)),
        ]
    };

    let auth = match args.auth {
        Some((username, password)) => Some(auth::BasicAuthParams { username, password }),
        None => None,
    };

    let random_route = if args.random_route {
        Some(nanoid::custom(6, &ROUTE_ALPHABET))
    } else {
        None
    };

    let default_color_scheme = args.color_scheme;

    let path_explicitly_chosen = args.path.is_some();

    crate::MiniserveConfig {
        verbose: args.verbose,
        path: args.path.unwrap_or_else(|| PathBuf::from(".")),
        port: args.port,
        interfaces,
        auth,
        path_explicitly_chosen,
        no_symlinks: args.no_symlinks,
        random_route,
<<<<<<< HEAD
        default_color_scheme,
=======
        overwrite_files: args.overwrite_files,
        file_upload: args.file_upload,
>>>>>>> 46c29142
    }
}<|MERGE_RESOLUTION|>--- conflicted
+++ resolved
@@ -49,7 +49,6 @@
     #[structopt(short = "P", long = "no-symlinks")]
     no_symlinks: bool,
 
-<<<<<<< HEAD
     /// Default color scheme
     #[structopt(
         short = "c",
@@ -61,7 +60,7 @@
         )
     )]
     color_scheme: themes::ColorScheme,
-=======
+
     /// Enable file uploading
     #[structopt(short = "u", long = "upload-files")]
     file_upload: bool,
@@ -69,7 +68,6 @@
     /// Enable overriding existing files during file upload
     #[structopt(short = "o", long = "overwrite-files")]
     overwrite_files: bool,
->>>>>>> 46c29142
 }
 
 /// Checks wether an interface is valid, i.e. it can be parsed into an IP address
@@ -125,11 +123,8 @@
         path_explicitly_chosen,
         no_symlinks: args.no_symlinks,
         random_route,
-<<<<<<< HEAD
         default_color_scheme,
-=======
         overwrite_files: args.overwrite_files,
         file_upload: args.file_upload,
->>>>>>> 46c29142
     }
 }